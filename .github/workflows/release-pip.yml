name: Release - pip package

on:
  push:
    branches: [ 'release/*' ]
    tags: ['v*']
  pull_request:
    branches: [ 'release/*' ]
  release:
    types: [published]

jobs:

  # long running tests and check of image generation
  full_test:
    strategy:
      matrix:
        python-version: ['3.9', '3.10', '3.11']
    runs-on: ubuntu-latest
    steps:
    - uses: actions/checkout@v4

    - name: Set up Python
      uses: actions/setup-python@v5
      with:
        python-version: ${{ matrix.python-version }}

    - name: Install dependencies
      run: |
        python -m pip install --upgrade pip
        pip install -r requirements.txt
        pip install -r tests/requirements-test.txt

    - name: Run all test with pytest
      run: |
<<<<<<< HEAD
         pytest -k "slow"
=======
         pytest -k "slow" tests/
>>>>>>> 1bc5dcd8

    - name: Check images generation for documentation
      run: |
         cd docs/images_generation && ./run.sh

  # test if package generation works and optional package upload to pypi (only on release)
  make_and_upload_package:
    runs-on: ubuntu-latest
    needs: [full_test]
    steps:
    - uses: actions/checkout@v4
      with:
        fetch-depth: 0

    - name: Set up Python
      uses: actions/setup-python@v5
      with:
<<<<<<< HEAD
        python-version: '3.11'
=======
        python-version: '3.10'
>>>>>>> 1bc5dcd8

    - name: Install dependencies
      run: |
        python -m pip install --upgrade pip
        pip install -r requirements.txt

    - name: Make wheel package and validate it
      run: |
        pip install wheel twine

        # first call to version method would generate VERSION  file
        PYTHONPATH=. python pymchelper/run.py --version

        python setup.py bdist_wheel

        twine check dist/*.whl

        # makes source package
        python setup.py sdist

    - name: publish package to pypi
      uses: pypa/gh-action-pypi-publish@v1.8.14
      if: github.event_name == 'push' && startsWith(github.ref, 'refs/tags/v')
      with:
        # Password for your PyPI user or an access token
        password: ${{ secrets.TWINE_PASSWORD }}
        # The target directory for distribution
        packages_dir: dist/
        # Show verbose output.
        verbose: true

  # sphinx documentation generation and optional upload to github pages (on release)
  docs:
    runs-on: ubuntu-latest
    needs: [make_and_upload_package]
    environment:
      name: github-pages
      url: ${{ steps.deployment.outputs.page_url }}
    permissions:
      pages: write
      id-token: write
    steps:
    - name: Checkout
      uses: actions/checkout@v4
      with:
<<<<<<< HEAD
        fetch-depth: 0 # otherwise, you will failed to push refs to dest repo
    - name: Set up Python
      uses: actions/setup-python@v5
      with:
        python-version: '3.11'
=======
        fetch-depth: 0 # fetch all history, as by default only last 1 commit is fetched
>>>>>>> 1bc5dcd8
    - name: Build and Commit
      uses: sphinx-notes/pages@3.0
      with:
        checkout: false
        python_version: '3.10'<|MERGE_RESOLUTION|>--- conflicted
+++ resolved
@@ -33,11 +33,7 @@
 
     - name: Run all test with pytest
       run: |
-<<<<<<< HEAD
          pytest -k "slow"
-=======
-         pytest -k "slow" tests/
->>>>>>> 1bc5dcd8
 
     - name: Check images generation for documentation
       run: |
@@ -55,11 +51,7 @@
     - name: Set up Python
       uses: actions/setup-python@v5
       with:
-<<<<<<< HEAD
         python-version: '3.11'
-=======
-        python-version: '3.10'
->>>>>>> 1bc5dcd8
 
     - name: Install dependencies
       run: |
@@ -105,15 +97,7 @@
     - name: Checkout
       uses: actions/checkout@v4
       with:
-<<<<<<< HEAD
-        fetch-depth: 0 # otherwise, you will failed to push refs to dest repo
-    - name: Set up Python
-      uses: actions/setup-python@v5
-      with:
-        python-version: '3.11'
-=======
         fetch-depth: 0 # fetch all history, as by default only last 1 commit is fetched
->>>>>>> 1bc5dcd8
     - name: Build and Commit
       uses: sphinx-notes/pages@3.0
       with:
